// Copyright (c) 2019 IoTeX Foundation
// This is an alpha (internal) release and is not suitable for production. This source code is provided 'as is' and no
// warranties are given as to title or non-infringement, merchantability or fitness for purpose and, to the extent
// permitted by law, all liability for your use of the code is disclaimed. This source code is governed by Apache
// License 2.0 that can be found in the LICENSE file.

package protocol

import (
	"context"
	"encoding/hex"
	"math/big"
	"strings"
	"testing"
	"time"

	"github.com/golang/mock/gomock"
	"github.com/iotexproject/iotex-address/address"
	"github.com/pkg/errors"
	"github.com/stretchr/testify/require"

	"github.com/iotexproject/iotex-core/action"
	"github.com/iotexproject/iotex-core/blockchain/genesis"
	"github.com/iotexproject/iotex-core/config"
	"github.com/iotexproject/iotex-core/state"
	"github.com/iotexproject/iotex-core/test/identityset"
)

func TestActionProtoAndGenericValidator(t *testing.T) {
	require := require.New(t)
	ctrl := gomock.NewController(t)
	defer ctrl.Finish()

	caller, err := address.FromString("io1mflp9m6hcgm2qcghchsdqj3z3eccrnekx9p0ms")
	require.NoError(err)
	producer, err := address.FromString("io1emxf8zzqckhgjde6dqd97ts0y3q496gm3fdrl6")
	require.NoError(err)

	ctx := WithBlockCtx(context.Background(),
		BlockCtx{
			BlockHeight: 1,
			Producer:    producer,
		})
	ctx = WithActionCtx(ctx,
		ActionCtx{
			Caller: caller,
		})

	ctx = WithBlockchainCtx(
		ctx,
		BlockchainCtx{
			Tip: TipInfo{
				Height:    0,
				Hash:      config.Default.Genesis.Hash(),
				Timestamp: time.Unix(config.Default.Genesis.Timestamp, 0),
			},
		},
	)

	ctx = genesis.WithGenesisContext(ctx, config.Default.Genesis)

	valid := NewGenericValidator(nil, func(sr StateReader, addr address.Address) (*state.Account, error) {
		pk := identityset.PrivateKey(27).PublicKey()
		eAddr := pk.Address()
		if strings.EqualFold(eAddr.String(), addr.String()) {
			return nil, errors.New("MockChainManager nonce error")
		}
		return &state.Account{Nonce: 2}, nil
	})
	data, err := hex.DecodeString("")
	require.NoError(err)
	t.Run("normal", func(t *testing.T) {
		v, err := action.NewExecution("", 0, big.NewInt(10), uint64(10), big.NewInt(10), data)
		require.NoError(err)
		bd := &action.EnvelopeBuilder{}
		elp := bd.SetGasPrice(big.NewInt(10)).
			SetGasLimit(uint64(100000)).
			SetAction(v).Build()
		selp, err := action.Sign(elp, identityset.PrivateKey(28))
		require.NoError(err)
		nselp := action.SealedEnvelope{}
		require.NoError(nselp.LoadProto(selp.Proto()))
		require.NoError(valid.Validate(ctx, nselp))
	})
	t.Run("Gas limit low", func(t *testing.T) {
		v, err := action.NewExecution("", 0, big.NewInt(10), uint64(10), big.NewInt(10), data)
		require.NoError(err)
		bd := &action.EnvelopeBuilder{}
		elp := bd.SetGasPrice(big.NewInt(10)).
			SetGasLimit(uint64(10)).
			SetAction(v).Build()
		selp, err := action.Sign(elp, identityset.PrivateKey(28))
		require.NoError(err)
		nselp := action.SealedEnvelope{}
		require.NoError(nselp.LoadProto(selp.Proto()))
		err = valid.Validate(ctx, nselp)
		require.Error(err)
<<<<<<< HEAD
		require.Contains(err.Error(), action.ErrIntrinsicGas.Error())
=======
		require.Contains(err.Error(), "insufficient gas")
>>>>>>> 7b196b2b
	})
	t.Run("state error", func(t *testing.T) {
		v, err := action.NewExecution("", 0, big.NewInt(10), uint64(10), big.NewInt(10), data)
		require.NoError(err)
		bd := &action.EnvelopeBuilder{}
		elp := bd.SetGasPrice(big.NewInt(10)).
			SetGasLimit(uint64(100000)).
			SetAction(v).Build()
		selp, err := action.Sign(elp, identityset.PrivateKey(27))
		require.NoError(err)
		nselp := action.SealedEnvelope{}
		require.NoError(nselp.LoadProto(selp.Proto()))
		err = valid.Validate(ctx, nselp)
		require.Error(err)
		require.Contains(err.Error(), "invalid state of account")
	})
	t.Run("nonce too low", func(t *testing.T) {
		v, err := action.NewExecution("", 1, big.NewInt(10), uint64(10), big.NewInt(10), data)
		require.NoError(err)
		bd := &action.EnvelopeBuilder{}
		elp := bd.SetGasPrice(big.NewInt(10)).
			SetNonce(1).
			SetGasLimit(uint64(100000)).
			SetAction(v).Build()
		selp, err := action.Sign(elp, identityset.PrivateKey(28))
		require.NoError(err)
		nselp := action.SealedEnvelope{}
		require.NoError(nselp.LoadProto(selp.Proto()))
		err = valid.Validate(ctx, nselp)
		require.Error(err)
<<<<<<< HEAD
		require.Equal(action.ErrNonceTooLow, errors.Cause(err))
=======
		require.Contains(err.Error(), "nonce is too low")
>>>>>>> 7b196b2b
	})
	t.Run("wrong recipient", func(t *testing.T) {
		v, err := action.NewTransfer(1, big.NewInt(1), "io1qyqsyqcyq5narhapakcsrhksfajfcpl24us3xp38zwvsep", []byte{}, uint64(100000), big.NewInt(10))
		require.NoError(err)
		bd := &action.EnvelopeBuilder{}
		elp := bd.SetAction(v).SetGasLimit(100000).
			SetGasPrice(big.NewInt(10)).
			SetNonce(1).Build()
		selp, err := action.Sign(elp, identityset.PrivateKey(27))
		require.NoError(err)
		require.Error(valid.Validate(ctx, selp))
	})
	t.Run("wrong signature", func(t *testing.T) {
		unsignedTsf, err := action.NewTransfer(uint64(1), big.NewInt(1), caller.String(), []byte{}, uint64(100000), big.NewInt(0))
		require.NoError(err)

		bd := &action.EnvelopeBuilder{}
		elp := bd.SetNonce(1).
			SetAction(unsignedTsf).
			SetGasLimit(100000).Build()
		selp := action.FakeSeal(elp, identityset.PrivateKey(27).PublicKey())
<<<<<<< HEAD
		err = valid.Validate(ctx, selp)
		require.Contains(err.Error(), action.ErrInvalidSender.Error())
=======
		require.Contains(valid.Validate(ctx, selp).Error(), "failed to verify action signature")
>>>>>>> 7b196b2b
	})
}<|MERGE_RESOLUTION|>--- conflicted
+++ resolved
@@ -95,11 +95,7 @@
 		require.NoError(nselp.LoadProto(selp.Proto()))
 		err = valid.Validate(ctx, nselp)
 		require.Error(err)
-<<<<<<< HEAD
 		require.Contains(err.Error(), action.ErrIntrinsicGas.Error())
-=======
-		require.Contains(err.Error(), "insufficient gas")
->>>>>>> 7b196b2b
 	})
 	t.Run("state error", func(t *testing.T) {
 		v, err := action.NewExecution("", 0, big.NewInt(10), uint64(10), big.NewInt(10), data)
@@ -130,11 +126,7 @@
 		require.NoError(nselp.LoadProto(selp.Proto()))
 		err = valid.Validate(ctx, nselp)
 		require.Error(err)
-<<<<<<< HEAD
 		require.Equal(action.ErrNonceTooLow, errors.Cause(err))
-=======
-		require.Contains(err.Error(), "nonce is too low")
->>>>>>> 7b196b2b
 	})
 	t.Run("wrong recipient", func(t *testing.T) {
 		v, err := action.NewTransfer(1, big.NewInt(1), "io1qyqsyqcyq5narhapakcsrhksfajfcpl24us3xp38zwvsep", []byte{}, uint64(100000), big.NewInt(10))
@@ -156,11 +148,7 @@
 			SetAction(unsignedTsf).
 			SetGasLimit(100000).Build()
 		selp := action.FakeSeal(elp, identityset.PrivateKey(27).PublicKey())
-<<<<<<< HEAD
 		err = valid.Validate(ctx, selp)
 		require.Contains(err.Error(), action.ErrInvalidSender.Error())
-=======
-		require.Contains(valid.Validate(ctx, selp).Error(), "failed to verify action signature")
->>>>>>> 7b196b2b
 	})
 }