--- conflicted
+++ resolved
@@ -145,63 +145,8 @@
 	return nil
 }
 
-<<<<<<< HEAD
-func actionToRLP(action Action) (rlpTransaction, error) {
-	var (
-		err error
-		tx  rlpTransaction
-	)
-	switch act := action.(type) {
-	case *Transfer:
-		tx = (*Transfer)(act)
-	case *Execution:
-		tx = (*Execution)(act)
-	case *CreateStake:
-		tx, err = wrapStakingActionIntoExecution(act.AbstractAction, address.StakingCreateAddrHash[:], act.Proto())
-	case *DepositToStake:
-		tx, err = wrapStakingActionIntoExecution(act.AbstractAction, address.StakingAddDepositAddrHash[:], act.Proto())
-	case *ChangeCandidate:
-		tx, err = wrapStakingActionIntoExecution(act.AbstractAction, address.StakingChangeCandAddrHash[:], act.Proto())
-	case *Unstake:
-		tx, err = wrapStakingActionIntoExecution(act.AbstractAction, address.StakingUnstakeAddrHash[:], act.Proto())
-	case *WithdrawStake:
-		tx, err = wrapStakingActionIntoExecution(act.AbstractAction, address.StakingWithdrawAddrHash[:], act.Proto())
-	case *Restake:
-		tx, err = wrapStakingActionIntoExecution(act.AbstractAction, address.StakingRestakeAddrHash[:], act.Proto())
-	case *TransferStake:
-		tx, err = wrapStakingActionIntoExecution(act.AbstractAction, address.StakingTransferAddrHash[:], act.Proto())
-	case *CandidateRegister:
-		tx, err = wrapStakingActionIntoExecution(act.AbstractAction, address.StakingRegisterCandAddrHash[:], act.Proto())
-	case *CandidateUpdate:
-		tx, err = wrapStakingActionIntoExecution(act.AbstractAction, address.StakingUpdateCandAddrHash[:], act.Proto())
-	default:
-		return nil, errors.Errorf("invalid action type %T not supported", act)
-	}
-	return tx, err
-}
-
-func wrapStakingActionIntoExecution(ab AbstractAction, toAddr []byte, pb proto.Message) (rlpTransaction, error) {
-	addr, err := address.FromBytes(toAddr[:])
-	if err != nil {
-		return nil, err
-	}
-	data, err := proto.Marshal(pb)
-	if err != nil {
-		return nil, err
-	}
-	return &Execution{
-		AbstractAction: ab,
-		contract:       addr.String(),
-		data:           data,
-	}, nil
-}
-
 // VerifySignature verifies the action using sender's public key
 func (sealed *SealedEnvelope) VerifySignature() error {
-=======
-// Verify verifies the action using sender's public key
-func (sealed *SealedEnvelope) Verify() error {
->>>>>>> a9e693b4
 	if sealed.SrcPubkey() == nil {
 		return errors.New("empty public key")
 	}
