// Copyright (c) 2019 IoTeX Foundation
// This is an alpha (internal) release and is not suitable for production. This source code is provided 'as is' and no
// warranties are given as to title or non-infringement, merchantability or fitness for purpose and, to the extent
// permitted by law, all liability for your use of the code is disclaimed. This source code is governed by Apache
// License 2.0 that can be found in the LICENSE file.

package api

import (
	"crypto/ecdsa"
	"encoding/hex"
	"fmt"
	"math/big"
	"math/rand"
	"strconv"
	"strings"
	"testing"
	"time"

	"github.com/ethereum/go-ethereum/common"
	"github.com/ethereum/go-ethereum/core/types"
	"github.com/iotexproject/go-pkgs/util"
	"github.com/iotexproject/iotex-address/address"
	"github.com/stretchr/testify/require"
	"github.com/tidwall/gjson"

	"github.com/iotexproject/iotex-core/action"
	"github.com/iotexproject/iotex-core/actpool"
	"github.com/iotexproject/iotex-core/blockchain"
	"github.com/iotexproject/iotex-core/blockchain/blockdao"
	"github.com/iotexproject/iotex-core/config"
	"github.com/iotexproject/iotex-core/test/identityset"
	"github.com/iotexproject/iotex-core/testutil"
)

const (
	_evmNetworkID uint32 = 1
)

func TestGasPriceIntegrity(t *testing.T) {
	require := require.New(t)
	svr, _, _, _, cleanCallback := setupTestServer(t)
	defer cleanCallback()

	ret, _ := svr.web3Server.gasPrice()
	require.Equal(uint64ToHex(1000000000000), ret)
}

func TestGetChainIDIntegrity(t *testing.T) {
	require := require.New(t)
	svr, _, _, _, cleanCallback := setupTestServer(t)
	defer cleanCallback()

	ret, _ := svr.web3Server.getChainID()
	require.Equal(uint64ToHex(1), ret)
}

func TestGetBlockNumberIntegrity(t *testing.T) {
	require := require.New(t)
	svr, _, _, _, cleanCallback := setupTestServer(t)
	defer cleanCallback()

	ret, _ := svr.web3Server.getBlockNumber()
	require.Equal(uint64ToHex(4), ret)
}

func TestGetBlockByNumberIntegrity(t *testing.T) {
	require := require.New(t)
	svr, _, _, _, cleanCallback := setupTestServer(t)
	defer cleanCallback()

	testData := []struct {
		data     string
		expected int
	}{
		{`{"params": ["1", true]}`, 1},
		{`{"params": ["1", false]}`, 2},
		{`{"params": ["10", false]}`, 0},
	}

	for i, v := range testData {
		t.Run(fmt.Sprintf("%d-%d", i, len(testData)-1), func(t *testing.T) {
			data := gjson.Parse(v.data)
			ret, err := svr.web3Server.getBlockByNumber(&data)
			require.NoError(err)
			if v.expected == 0 {
				require.Nil(ret)
				return
			}
			blk, ok := ret.(blockObject)
			require.True(ok)
			require.Equal(len(blk.Transactions), v.expected)
		})
	}
}

func TestGetBalanceIntegrity(t *testing.T) {
	require := require.New(t)
	svr, _, _, _, cleanCallback := setupTestServer(t)
	defer cleanCallback()

	testData := gjson.Parse(`{"params": ["0xDa7e12Ef57c236a06117c5e0d04a228e7181CF36", 1]}`)
	ret, _ := svr.web3Server.getBalance(&testData)
	ans, _ := new(big.Int).SetString("9999999999999999999999999991", 10)
	require.Equal("0x"+fmt.Sprintf("%x", ans), ret)
}

func TestGetTransactionCountIntegrity(t *testing.T) {
	require := require.New(t)
	svr, _, _, _, cleanCallback := setupTestServer(t)
	defer cleanCallback()

	testData := []struct {
		data     string
		expected int
	}{
		{`{"params": ["0xDa7e12Ef57c236a06117c5e0d04a228e7181CF36", "0x1"]}`, 2},
		{`{"params": ["0xDa7e12Ef57c236a06117c5e0d04a228e7181CF36", "pending"]}`, 2},
	}

	for i, v := range testData {
		t.Run(fmt.Sprintf("%d-%d", i, len(testData)-1), func(t *testing.T) {
			data := gjson.Parse(v.data)
			ret, _ := svr.web3Server.getTransactionCount(&data)
			require.Equal(uint64ToHex(uint64(v.expected)), ret)
		})
	}
}

func TestCallIntegrity(t *testing.T) {
	require := require.New(t)
	svr, _, _, _, cleanCallback := setupTestServer(t)
	defer cleanCallback()

	testData := []struct {
		data string
	}{
		{
			`{"params": [{
				"from":     "",
				"to":       "0x7c13866F9253DEf79e20034eDD011e1d69E67fe5",
				"gas":      "0x4e20",
				"gasPrice": "0xe8d4a51000",
				"value":    "0x1",
				"data":     "0x1"},
			1]}`,
		},
		{
			`{"params": [{
				"from":     "",
				"to":       "0xb1f8e55c7f64d203c1400b9d8555d050f94adf39",
				"gas":      "0x4e20",
				"gasPrice": "0xe8d4a51000",
				"value":    "0x1",
				"data":     "0x1"},
			1]}`,
		},
	}

	for i, v := range testData {
		t.Run(fmt.Sprintf("%d-%d", i, len(testData)-1), func(t *testing.T) {
			data := gjson.Parse(v.data)
			_, err := svr.web3Server.call(&data)
			require.NoError(err)
		})
	}
}

func TestEstimateGasIntegrity(t *testing.T) {
	require := require.New(t)
	svr, bc, dao, actPool, cleanCallback := setupTestServer(t)
	defer cleanCallback()

	// deploy a contract
	contractCode := "608060405234801561001057600080fd5b50610150806100206000396000f3fe608060405234801561001057600080fd5b50600436106100365760003560e01c806360fe47b11461003b5780636d4ce63c14610057575b600080fd5b6100556004803603810190610050919061009d565b610075565b005b61005f61007f565b60405161006c91906100d9565b60405180910390f35b8060008190555050565b60008054905090565b60008135905061009781610103565b92915050565b6000602082840312156100b3576100b26100fe565b5b60006100c184828501610088565b91505092915050565b6100d3816100f4565b82525050565b60006020820190506100ee60008301846100ca565b92915050565b6000819050919050565b600080fd5b61010c816100f4565b811461011757600080fd5b5056fea2646970667358221220c86a8c4dd175f55f5732b75b721d714ceb38a835b87c6cf37cf28c790813e19064736f6c63430008070033"
	contract, _ := deployContractV2(svr, bc, dao, actPool, identityset.PrivateKey(13), 1, bc.TipHeight(), contractCode)

	fromAddr, _ := ioAddrToEthAddr(identityset.Address(0).String())
	toAddr, _ := ioAddrToEthAddr(identityset.Address(28).String())
	contractAddr, _ := ioAddrToEthAddr(contract)
	testData := []struct {
		input  string
		result uint64
	}{
		{
			input: fmt.Sprintf(`{"params": [{
					"from":     "%s",
					"to":       "%s",
					"gas":      "0x0",
					"gasPrice": "0x0",
					"value":    "0x0",
					"data":     "0x1123123c"},
				1]}`, fromAddr, toAddr),
			result: 21000,
		},
		{
			input: fmt.Sprintf(`{"params": [{
				"from":     "%s",
				"to":       "%s",
				"gas":      "0x0",
				"gasPrice": "0x0",
				"value":    "0x0",
				"data":      "344933be000000000000000000000000000000000000000000000000000be497a92e9f3300000000000000000000000000000000000000000000000000000000000000a0000000000000000000000000f8be4046fd89199906ca348bcd3822c4b250e246000000000000000000000000000000000000000000000000000000006173a15400000000000000000000000000000000000000000000000000000000000000000000000000000000000000000000000000000000000000000000000000000002000000000000000000000000a00744882684c3e4747faefd68d283ea44099d030000000000000000000000000258866edaf84d6081df17660357ab20a07d0c80"},
				1]}`, fromAddr, toAddr),
			result: 36000,
		},
		{
			input: fmt.Sprintf(`{"params": [{
				"from":     "%s",
				"to":       "%s",
				"gas":      "0x0",
				"gasPrice": "0x0",
				"value":    "0x0",
				"data":     "0x6d4ce63c"},
			1]}`, fromAddr, contractAddr),
			result: 21000,
		},
	}

	for i, v := range testData {
		t.Run(fmt.Sprintf("%d-%d", i, len(testData)-1), func(t *testing.T) {
			input := gjson.Parse(v.input)
			ret, err := svr.web3Server.estimateGas(&input)
			require.NoError(err)
			require.Equal(ret, uint64ToHex(v.result))
		})
	}
}

func TestSendRawTransactionIntegrity(t *testing.T) {
	require := require.New(t)
	svr, _, _, _, cleanCallback := setupTestServer(t)
	defer cleanCallback()

	testData := gjson.Parse(`{"params": ["f8600180830186a09412745fec82b585f239c01090882eb40702c32b04808025a0b0e1aab5b64d744ae01fc9f1c3e9919844a799e90c23129d611f7efe6aec8a29a0195e28d22d9b280e00d501ff63525bb76f5c87b8646c89d5d9c5485edcb1b498"]}`)
	res, _ := svr.web3Server.sendRawTransaction(&testData)
	require.Equal("0x778fd5a054e74e9055bf68ef5f9d559fa306e8ba7dee608d0a3624cca0b63b3e", res)
}

func TestGetCodeIntegrity(t *testing.T) {
	require := require.New(t)
	svr, bc, dao, actPool, cleanCallback := setupTestServer(t)
	defer cleanCallback()

	// deploy a contract
	contractCode := "608060405234801561001057600080fd5b50610150806100206000396000f3fe608060405234801561001057600080fd5b50600436106100365760003560e01c806360fe47b11461003b5780636d4ce63c14610057575b600080fd5b6100556004803603810190610050919061009d565b610075565b005b61005f61007f565b60405161006c91906100d9565b60405180910390f35b8060008190555050565b60008054905090565b60008135905061009781610103565b92915050565b6000602082840312156100b3576100b26100fe565b5b60006100c184828501610088565b91505092915050565b6100d3816100f4565b82525050565b60006020820190506100ee60008301846100ca565b92915050565b6000819050919050565b600080fd5b61010c816100f4565b811461011757600080fd5b5056fea2646970667358221220c86a8c4dd175f55f5732b75b721d714ceb38a835b87c6cf37cf28c790813e19064736f6c63430008070033"
	contract, _ := deployContractV2(svr, bc, dao, actPool, identityset.PrivateKey(13), 1, bc.TipHeight(), contractCode)

	contractAddr, _ := ioAddrToEthAddr(contract)
	testData := gjson.Parse(fmt.Sprintf(`{"params": ["%s", 1]}`, contractAddr))
	ret, _ := svr.web3Server.getCode(&testData)
	require.Contains(contractCode, util.Remove0xPrefix(ret.(string)))
}

func TestGetNodeInfoIntegrity(t *testing.T) {
	require := require.New(t)
	svr, _, _, _, cleanCallback := setupTestServer(t)
	defer cleanCallback()

	_, err := svr.web3Server.getNodeInfo()
	require.NoError(err)
}

func TestGetBlockTransactionCountByHashIntegrity(t *testing.T) {
	require := require.New(t)
	svr, bc, _, _, cleanCallback := setupTestServer(t)
	defer cleanCallback()

	header, err := bc.BlockHeaderByHeight(1)
	require.NoError(err)
	blkHash := header.HashBlock()
	testData := gjson.Parse(fmt.Sprintf(`{"params":["0x%s", 1]}`, hex.EncodeToString(blkHash[:])))
	ret, err := svr.web3Server.getBlockTransactionCountByHash(&testData)
	require.NoError(err)
	require.Equal(uint64ToHex(2), ret)
}

func TestGetBlockByHashIntegrity(t *testing.T) {
	require := require.New(t)
	svr, bc, _, _, cleanCallback := setupTestServer(t)
	defer cleanCallback()

	header, _ := bc.BlockHeaderByHeight(1)
	blkHash := header.HashBlock()

	testData := gjson.Parse(fmt.Sprintf(`{"params":["0x%s", false]}`, hex.EncodeToString(blkHash[:])))
	ret, err := svr.web3Server.getBlockByHash(&testData)
	require.NoError(err)
	ans := ret.(blockObject)
	require.Equal("0x"+hex.EncodeToString(blkHash[:]), ans.Hash)
	require.Equal(2, len(ans.Transactions))

	testData2 := gjson.Parse(`{"params":["0xa2e8e0c9cafbe93f2b7f7c9d32534bc6fde95f2185e5f2aaa6bf7ebdf1a6610a", false]}`)
	ret, err = svr.web3Server.getBlockByHash(&testData2)
	require.NoError(err)
	require.Nil(ret)
}

func TestGetTransactionByHashIntegrity(t *testing.T) {
	require := require.New(t)
	svr, _, _, _, cleanCallback := setupTestServer(t)
	defer cleanCallback()

	testData := gjson.Parse(fmt.Sprintf(`{"params":["0x%s", false]}`, hex.EncodeToString(transferHash1[:])))
	ret, err := svr.web3Server.getTransactionByHash(&testData)
	require.NoError(err)
	require.Equal("0x"+hex.EncodeToString(transferHash1[:]), ret.(transactionObject).Hash)

	testData2 := gjson.Parse(fmt.Sprintf(`{"params":["0x%s", false]}`, "0x58df1e9cb0572fea48e8ce9d9b787ae557c304657d01890f4fc5ea88a1f44c3e"))
	ret, err = svr.web3Server.getTransactionByHash(&testData2)
	require.NoError(err)
	require.Nil(ret)
}

func TestGetLogsIntegrity(t *testing.T) {
	require := require.New(t)
	svr, _, _, _, cleanCallback := setupTestServer(t)
	defer cleanCallback()

	testData := []struct {
		data   *filterObject
		logLen int
	}{
		{
			&filterObject{FromBlock: "0x1"},
			4,
		},
		{
			// empty log
			&filterObject{Address: []string{"0x8ce313ab12bf7aed8136ab36c623ff98c8eaad34"}},
			0,
		},
	}
	for i, v := range testData {
		t.Run(fmt.Sprintf("%d-%d", i, len(testData)-1), func(t *testing.T) {
			ret, err := svr.web3Server.getLogs(v.data)
			require.NoError(err)
			require.Equal(len(ret.([]logsObject)), v.logLen)
		})
	}
}

func TestGetTransactionReceiptIntegrity(t *testing.T) {
	require := require.New(t)
	svr, _, _, _, cleanCallback := setupTestServer(t)
	defer cleanCallback()

	testData := gjson.Parse(fmt.Sprintf(`{"params":["0x%s", 1]}`, hex.EncodeToString(transferHash1[:])))
	ret, err := svr.web3Server.getTransactionReceipt(&testData)
	require.NoError(err)
	ans, ok := ret.(receiptObject)
	require.True(ok)
	require.Equal(ans.TransactionHash, "0x"+hex.EncodeToString(transferHash1[:]))
	fromAddr, _ := ioAddrToEthAddr(identityset.Address(27).String())
	toAddr, _ := ioAddrToEthAddr(identityset.Address(30).String())
	require.Equal(strings.ToLower(fromAddr), ans.From)
	require.Equal(toAddr, *ans.To)
	require.Nil(nil, ans.ContractAddress)
	require.Equal(uint64ToHex(10000), ans.GasUsed)
	require.Equal(uint64ToHex(1), ans.BlockNumber)

	testData2 := gjson.Parse(`{"params": ["0x58df1e9cb0572fea48e8ce9d9b787ae557c304657d01890f4fc5ea88a1f44c3e", 1]}`)
	ret, err = svr.web3Server.getTransactionReceipt(&testData2)
	require.NoError(err)
	require.Nil(ret)
}

func TestGetBlockTransactionCountByNumberIntegrity(t *testing.T) {
	require := require.New(t)
	cfg := newConfig(t)
	config.SetEVMNetworkID(1)
	svr, _, _, _, _, _, bfIndexFile, _ := createServerV2(cfg, false)
	defer func() {
		testutil.CleanupPath(bfIndexFile)
	}()

	testData := gjson.Parse(`{"params": ["0x1", 1]}`)
	ret, err := svr.web3Server.getBlockTransactionCountByNumber(&testData)
	require.NoError(err)
	require.Equal(ret, uint64ToHex(2))
}

func TestGetTransactionByBlockHashAndIndexIntegrity(t *testing.T) {
	require := require.New(t)
	svr, bc, _, _, cleanCallback := setupTestServer(t)
	defer cleanCallback()

	header, _ := bc.BlockHeaderByHeight(1)
	blkHash := header.HashBlock()

	testData := gjson.Parse(fmt.Sprintf(`{"params":["0x%s", "0x0"]}`, hex.EncodeToString(blkHash[:])))
	ret, err := svr.web3Server.getTransactionByBlockHashAndIndex(&testData)
	ans := ret.(transactionObject)
	require.NoError(err)
	require.Equal(ans.Hash, "0x"+hex.EncodeToString(transferHash1[:]))
	fromAddr, _ := ioAddrToEthAddr(identityset.Address(27).String())
	toAddr, _ := ioAddrToEthAddr(identityset.Address(30).String())
	require.Equal(strings.ToLower(fromAddr), ans.From)
	require.Equal(toAddr, *ans.To)
	require.Equal(ans.Gas, uint64ToHex(20000))
	require.Equal(ans.GasPrice, uint64ToHex(0))

<<<<<<< HEAD
	testData2 := []interface{}{"0x" + hex.EncodeToString(blkHash[:]), "0x10"}
	ret, err = svr.web3Server.getTransactionByBlockHashAndIndex(testData2)
	require.NoError(err)
	require.Nil(ret)
=======
	testData2 := gjson.Parse(fmt.Sprintf(`{"params":["0x%s", "0x10"]}`, hex.EncodeToString(blkHash[:])))
	_, err = svr.web3Server.getTransactionByBlockHashAndIndex(&testData2)
	require.Error(err)
>>>>>>> d9159778

	testData3 := gjson.Parse(fmt.Sprintf(`{"params":["0x%s", "0x0"]}`, "0xa2e8e0c9cafbe93f2b7f7c9d32534bc6fde95f2185e5f2aaa6bf7ebdf1a6610a"))
	ret, err = svr.web3Server.getTransactionByBlockHashAndIndex(&testData3)
	require.NoError(err)
	require.Nil(ret)
}

func TestGetTransactionByBlockNumberAndIndexIntegrity(t *testing.T) {
	require := require.New(t)
	svr, _, _, _, cleanCallback := setupTestServer(t)
	defer cleanCallback()

	testData := gjson.Parse(`{"params": ["0x1", "0x0"]}`)
	ret, err := svr.web3Server.getTransactionByBlockNumberAndIndex(&testData)
	ans := ret.(transactionObject)
	require.NoError(err)
	require.Equal(ans.Hash, "0x"+hex.EncodeToString(transferHash1[:]))
	fromAddr, _ := ioAddrToEthAddr(identityset.Address(27).String())
	toAddr, _ := ioAddrToEthAddr(identityset.Address(30).String())
	require.Equal(ans.From, strings.ToLower(fromAddr))
	require.Equal(toAddr, *ans.To)
	require.Equal(ans.Gas, uint64ToHex(20000))
	require.Equal(ans.GasPrice, uint64ToHex(0))

<<<<<<< HEAD
	testData2 := []interface{}{"0x1", "0x10"}
	ret, err = svr.web3Server.getTransactionByBlockNumberAndIndex(testData2)
	require.NoError(err)
	require.Nil(ret)
=======
	testData2 := gjson.Parse(`{"params": ["0x1", "0x10"]}`)
	_, err = svr.web3Server.getTransactionByBlockNumberAndIndex(&testData2)
	require.Error(err)
>>>>>>> d9159778

	testData3 := gjson.Parse(`{"params": ["0x10", "0x0"]}`)
	ret, err = svr.web3Server.getTransactionByBlockNumberAndIndex(&testData3)
	require.NoError(err)
	require.Nil(ret)
}

func TestNewfilterIntegrity(t *testing.T) {
	require := require.New(t)
	svr, _, _, _, cleanCallback := setupTestServer(t)
	defer cleanCallback()

	testData := &filterObject{FromBlock: "0x1"}
	ret, err := svr.web3Server.newFilter(testData)
	require.NoError(err)
	require.Equal(ret, "0xe10f7dd489b75a36de8e246eb974827fe86a02ed19d9b475a1600cf4f935feff")
}

func TestNewBlockFilterIntegrity(t *testing.T) {
	require := require.New(t)
	svr, _, _, _, cleanCallback := setupTestServer(t)
	defer cleanCallback()

	ret, err := svr.web3Server.newBlockFilter()
	require.NoError(err)
	require.Equal("0x71371f8dbaefc4c96d2534163a1b461951c88520cd32bc03b5bfdfe7340bc187", ret)
}

func TestGetFilterChangesIntegrity(t *testing.T) {
	require := require.New(t)
	svr, _, _, _, cleanCallback := setupTestServer(t)
	defer cleanCallback()

	// filter
	filterReq := &filterObject{FromBlock: "0x1"}
	filterID1, _ := svr.web3Server.newFilter(filterReq)
	filterID1Req := gjson.Parse(fmt.Sprintf(`{"params":["%s"]}`, filterID1.(string)))
	ret, err := svr.web3Server.getFilterChanges(&filterID1Req)
	require.NoError(err)
	require.Equal(len(ret.([]logsObject)), 4)
	// request again after last rolling
	ret, err = svr.web3Server.getFilterChanges(&filterID1Req)
	require.NoError(err)
	require.Equal(len(ret.([]logsObject)), 0)

	// blockfilter
	filterID2, _ := svr.web3Server.newBlockFilter()
	filterID2Req := gjson.Parse(fmt.Sprintf(`{"params":["%s"]}`, filterID2.(string)))
	ret2, err := svr.web3Server.getFilterChanges(&filterID2Req)
	require.NoError(err)
	require.Equal(1, len(ret2.([]string)))
	ret3, err := svr.web3Server.getFilterChanges(&filterID2Req)
	require.NoError(err)
	require.Equal(0, len(ret3.([]string)))

}

func TestGetFilterLogsIntegrity(t *testing.T) {
	require := require.New(t)
	svr, _, _, _, cleanCallback := setupTestServer(t)
	defer cleanCallback()

	filterReq := &filterObject{FromBlock: "0x1"}
	filterID, _ := svr.web3Server.newFilter(filterReq)
	filterIDReq := gjson.Parse(fmt.Sprintf(`{"params":["%s"]}`, filterID.(string)))
	ret, err := svr.web3Server.getFilterLogs(&filterIDReq)
	require.NoError(err)
	require.Equal(len(ret.([]logsObject)), 4)
}

func TestLocalAPICacheIntegrity(t *testing.T) {
	require := require.New(t)

	testKey, testData := strconv.Itoa(rand.Int()), []byte(strconv.Itoa(rand.Int()))
	cacheLocal := newAPICache(1*time.Second, "")
	_, exist := cacheLocal.Get(testKey)
	require.False(exist)
	err := cacheLocal.Set(testKey, testData)
	require.NoError(err)
	data, _ := cacheLocal.Get(testKey)
	require.Equal(data, testData)
	cacheLocal.Del(testKey)
	_, exist = cacheLocal.Get(testKey)
	require.False(exist)
}

func TestGetStorageAtIntegrity(t *testing.T) {
	require := require.New(t)
	svr, bc, dao, actPool, cleanCallback := setupTestServer(t)
	defer cleanCallback()

	// deploy a contract
	contractCode := "608060405234801561001057600080fd5b50610150806100206000396000f3fe608060405234801561001057600080fd5b50600436106100365760003560e01c806360fe47b11461003b5780636d4ce63c14610057575b600080fd5b6100556004803603810190610050919061009d565b610075565b005b61005f61007f565b60405161006c91906100d9565b60405180910390f35b8060008190555050565b60008054905090565b60008135905061009781610103565b92915050565b6000602082840312156100b3576100b26100fe565b5b60006100c184828501610088565b91505092915050565b6100d3816100f4565b82525050565b60006020820190506100ee60008301846100ca565b92915050565b6000819050919050565b600080fd5b61010c816100f4565b811461011757600080fd5b5056fea2646970667358221220c86a8c4dd175f55f5732b75b721d714ceb38a835b87c6cf37cf28c790813e19064736f6c63430008070033"
	contract, _ := deployContractV2(svr, bc, dao, actPool, identityset.PrivateKey(13), 1, bc.TipHeight(), contractCode)

	contractAddr, _ := ioAddrToEthAddr(contract)
	testData := gjson.Parse(fmt.Sprintf(`{"params": ["%s", "0x0"]}`, contractAddr))
	ret, err := svr.web3Server.getStorageAt(&testData)
	require.NoError(err)
	// the value of any contract at pos0 is be "0x0000000000000000000000000000000000000000000000000000000000000000"
	require.Equal("0x0000000000000000000000000000000000000000000000000000000000000000", ret)

	failData := []gjson.Result{
		gjson.Parse(`{"params": [1]}`),
		gjson.Parse(`{"params": ["TEST", "TEST"]}`),
	}
	for _, v := range failData {
		_, err := svr.web3Server.getStorageAt(&v)
		require.Error(err)
	}
}

func TestGetNetworkIDIntegrity(t *testing.T) {
	require := require.New(t)
	svr, _, _, _, cleanCallback := setupTestServer(t)
	defer cleanCallback()

	res, _ := svr.web3Server.getNetworkID()
	require.Equal(fmt.Sprintf("%d", _evmNetworkID), res)
}

func setupTestServer(t *testing.T) (*ServerV2, blockchain.Blockchain, blockdao.BlockDAO, actpool.ActPool, func()) {
	cfg := newConfig(t)
	config.SetEVMNetworkID(_evmNetworkID)
	svr, bc, dao, _, _, actPool, bfIndexFile, _ := createServerV2(cfg, false)
	return svr, bc, dao, actPool, func() {
		testutil.CleanupPath(bfIndexFile)
	}
}

func TestEthAccountsIntegrity(t *testing.T) {
	require := require.New(t)
	cfg := newConfig(t)
	config.SetEVMNetworkID(1)
	svr, _, _, _, _, _, bfIndexFile, _ := createServerV2(cfg, false)
	defer func() {
		testutil.CleanupPath(bfIndexFile)
	}()
	res, _ := svr.web3Server.ethAccounts()
	require.Equal(0, len(res.([]string)))
}

func TestWeb3StakingIntegrity(t *testing.T) {
	require := require.New(t)
	svr, _, _, _, cleanCallback := setupTestServer(t)
	defer cleanCallback()

	ecdsaPvk, ok := identityset.PrivateKey(28).EcdsaPrivateKey().(*ecdsa.PrivateKey)
	require.True(ok)

	type stakeData struct {
		testName         string
		stakeEncodedData []byte
	}
	testData := []stakeData{}
	toAddr, err := ioAddrToEthAddr(address.StakingProtocolAddr)
	require.NoError(err)

	// encode stake data
	act1, err := action.NewCreateStake(1, "test", "100", 7, false, []byte{}, 1000000, big.NewInt(0))
	require.NoError(err)
	data, err := act1.EncodeABIBinary()
	require.NoError(err)
	testData = append(testData, stakeData{"createStake", data})

	act2, err := action.NewDepositToStake(2, 7, "100", []byte{}, 1000000, big.NewInt(0))
	require.NoError(err)
	data2, err := act2.EncodeABIBinary()
	require.NoError(err)
	testData = append(testData, stakeData{"depositToStake", data2})

	act3, err := action.NewChangeCandidate(3, "test", 7, []byte{}, 1000000, big.NewInt(0))
	require.NoError(err)
	data3, err := act3.EncodeABIBinary()
	require.NoError(err)
	testData = append(testData, stakeData{"changeCandidate", data3})

	act4, err := action.NewUnstake(4, 7, []byte{}, 1000000, big.NewInt(0))
	require.NoError(err)
	data4, err := act4.EncodeABIBinary()
	require.NoError(err)
	testData = append(testData, stakeData{"unstake", data4})

	act5, err := action.NewWithdrawStake(5, 7, []byte{}, 1000000, big.NewInt(0))
	require.NoError(err)
	data5, err := act5.EncodeABIBinary()
	require.NoError(err)
	testData = append(testData, stakeData{"withdrawStake", data5})

	act6, err := action.NewRestake(6, 7, 7, false, []byte{}, 1000000, big.NewInt(0))
	require.NoError(err)
	data6, err := act6.EncodeABIBinary()
	require.NoError(err)
	testData = append(testData, stakeData{"restake", data6})

	act7, err := action.NewTransferStake(7, "io1xpq62aw85uqzrccg9y5hnryv8ld2nkpycc3gza", 7, []byte{}, 1000000, big.NewInt(0))
	require.NoError(err)
	data7, err := act7.EncodeABIBinary()
	require.NoError(err)
	testData = append(testData, stakeData{"transferStake", data7})

	act8, err := action.NewCandidateRegister(
		8,
		"test",
		"io1xpq62aw85uqzrccg9y5hnryv8ld2nkpycc3gza",
		"io1xpq62aw85uqzrccg9y5hnryv8ld2nkpycc3gza",
		"io1xpq62aw85uqzrccg9y5hnryv8ld2nkpycc3gza",
		"100",
		7,
		false,
		[]byte{},
		1000000,
		big.NewInt(0))
	require.NoError(err)
	data8, err := act8.EncodeABIBinary()
	require.NoError(err)
	testData = append(testData, stakeData{"candidateRegister", data8})

	act9, err := action.NewCandidateUpdate(
		9,
		"test",
		"io1xpq62aw85uqzrccg9y5hnryv8ld2nkpycc3gza",
		"io1xpq62aw85uqzrccg9y5hnryv8ld2nkpycc3gza",
		1000000,
		big.NewInt(0))
	require.NoError(err)
	data9, err := act9.EncodeABIBinary()
	require.NoError(err)
	testData = append(testData, stakeData{"candidateUpdate", data9})

	for i, test := range testData {
		t.Run(test.testName, func(t *testing.T) {
			// estimate gas
			gasLimit, err := estimateStakeGas(svr, identityset.Address(28).Hex(), toAddr, test.stakeEncodedData)
			require.NoError(err)

			// create tx
			rawTx := types.NewTransaction(
				uint64(9+i),
				common.HexToAddress(toAddr),
				big.NewInt(0),
				gasLimit,
				big.NewInt(0),
				test.stakeEncodedData,
			)
			tx, err := types.SignTx(rawTx, types.NewEIP155Signer(big.NewInt(int64(config.EVMNetworkID()))), ecdsaPvk)
			require.NoError(err)
			BinaryData, err := tx.MarshalBinary()
			require.NoError(err)

			// send tx
			fmt.Println(hex.EncodeToString(BinaryData))
			rawData := []interface{}{hex.EncodeToString(BinaryData)}
			_, err = svr.web3Server.sendRawTransaction(rawData)
			require.NoError(err)
		})
	}
}

func estimateStakeGas(svr *ServerV2, fromAddr, toAddr string, data []byte) (uint64, error) {
	ret, err := svr.web3Server.estimateGas([]interface{}{
		map[string]interface{}{
			"from":     fromAddr,
			"to":       toAddr,
			"gas":      "0x0",
			"gasPrice": "0x0",
			"value":    "0x0",
			"data":     hex.EncodeToString(data)},
		1})
	if err != nil {
		panic(err)
	}
	return hexStringToNumber(ret.(string))
}<|MERGE_RESOLUTION|>--- conflicted
+++ resolved
@@ -400,16 +400,9 @@
 	require.Equal(ans.Gas, uint64ToHex(20000))
 	require.Equal(ans.GasPrice, uint64ToHex(0))
 
-<<<<<<< HEAD
-	testData2 := []interface{}{"0x" + hex.EncodeToString(blkHash[:]), "0x10"}
-	ret, err = svr.web3Server.getTransactionByBlockHashAndIndex(testData2)
-	require.NoError(err)
-	require.Nil(ret)
-=======
 	testData2 := gjson.Parse(fmt.Sprintf(`{"params":["0x%s", "0x10"]}`, hex.EncodeToString(blkHash[:])))
 	_, err = svr.web3Server.getTransactionByBlockHashAndIndex(&testData2)
 	require.Error(err)
->>>>>>> d9159778
 
 	testData3 := gjson.Parse(fmt.Sprintf(`{"params":["0x%s", "0x0"]}`, "0xa2e8e0c9cafbe93f2b7f7c9d32534bc6fde95f2185e5f2aaa6bf7ebdf1a6610a"))
 	ret, err = svr.web3Server.getTransactionByBlockHashAndIndex(&testData3)
@@ -434,16 +427,9 @@
 	require.Equal(ans.Gas, uint64ToHex(20000))
 	require.Equal(ans.GasPrice, uint64ToHex(0))
 
-<<<<<<< HEAD
-	testData2 := []interface{}{"0x1", "0x10"}
-	ret, err = svr.web3Server.getTransactionByBlockNumberAndIndex(testData2)
-	require.NoError(err)
-	require.Nil(ret)
-=======
 	testData2 := gjson.Parse(`{"params": ["0x1", "0x10"]}`)
 	_, err = svr.web3Server.getTransactionByBlockNumberAndIndex(&testData2)
 	require.Error(err)
->>>>>>> d9159778
 
 	testData3 := gjson.Parse(`{"params": ["0x10", "0x0"]}`)
 	ret, err = svr.web3Server.getTransactionByBlockNumberAndIndex(&testData3)
@@ -696,23 +682,23 @@
 
 			// send tx
 			fmt.Println(hex.EncodeToString(BinaryData))
-			rawData := []interface{}{hex.EncodeToString(BinaryData)}
-			_, err = svr.web3Server.sendRawTransaction(rawData)
+			rawData := gjson.Parse(fmt.Sprintf(`{"params": ["%s"]}`, hex.EncodeToString(BinaryData)))
+			_, err = svr.web3Server.sendRawTransaction(&rawData)
 			require.NoError(err)
 		})
 	}
 }
 
 func estimateStakeGas(svr *ServerV2, fromAddr, toAddr string, data []byte) (uint64, error) {
-	ret, err := svr.web3Server.estimateGas([]interface{}{
-		map[string]interface{}{
-			"from":     fromAddr,
-			"to":       toAddr,
-			"gas":      "0x0",
-			"gasPrice": "0x0",
-			"value":    "0x0",
-			"data":     hex.EncodeToString(data)},
-		1})
+	input := gjson.Parse(fmt.Sprintf(`{"params": [{
+		"from":     "%s",
+		"to":       "%s",
+		"gas":      "0x0",
+		"gasPrice": "0x0",
+		"value":    "0x0",
+		"data":     "%s"},
+	1]}`, fromAddr, toAddr, hex.EncodeToString(data)))
+	ret, err := svr.web3Server.estimateGas(&input)
 	if err != nil {
 		panic(err)
 	}
