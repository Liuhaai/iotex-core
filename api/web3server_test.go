package api

import (
	"encoding/hex"
	"encoding/json"
	"fmt"
	"io"
	"math/big"
	"math/rand"
	"net/http"
	"net/http/httptest"
	"strconv"
	"strings"
	"testing"
	"time"

	"github.com/iotexproject/go-pkgs/util"
	"github.com/stretchr/testify/require"

	"github.com/iotexproject/iotex-core/config"
	"github.com/iotexproject/iotex-core/test/identityset"
	"github.com/iotexproject/iotex-core/testutil"
)

const (
	_evmNetworkID uint32 = 1
)

func TestGetWeb3Reqs(t *testing.T) {
	require := require.New(t)
	testData := []struct {
		testName  string
		req       *http.Request
		hasHeader bool
		hasError  bool
	}{
		{
			testName:  "EmptyData",
			req:       httptest.NewRequest(http.MethodPost, "http://url.com", strings.NewReader("")),
			hasHeader: true,
			hasError:  true,
		},
		{
			testName:  "InvalidHttpMethod",
			req:       httptest.NewRequest(http.MethodPut, "http://url.com", strings.NewReader("")),
			hasHeader: false,
			hasError:  true,
		},
		{
			testName:  "MissingParamsField",
			req:       httptest.NewRequest(http.MethodPost, "http://url.com", strings.NewReader(`{"jsonrpc":"2.0","method":"web3_clientVersion","id":67}`)),
			hasHeader: true,
			hasError:  false,
		},
		{
			testName:  "Valid",
			req:       httptest.NewRequest(http.MethodPost, "http://url.com", strings.NewReader(`{"jsonrpc":"2.0","method":"web3_clientVersion","params":[],"id":67}`)),
			hasHeader: true,
			hasError:  false,
		},
	}

	for _, test := range testData {
		t.Run(test.testName, func(t *testing.T) {
			if test.hasHeader {
				test.req.Header.Set("Content-Type", contentType)
			}
			_, err := parseWeb3Reqs(test.req)
			if test.hasError {
				require.Error(err)
			} else {
				require.NoError(err)
			}
		})
	}
}

func TestServeHTTP(t *testing.T) {
	require := require.New(t)
	svr := &Web3Server{}

	// wrong http method
	request1, _ := http.NewRequest(http.MethodGet, "http://url.com", nil)
	response1 := getServerResp(svr, request1)
	require.Equal(response1.Result().StatusCode, http.StatusMethodNotAllowed)

	// web3 req without params
	request2, _ := http.NewRequest(http.MethodPost, "http://url.com", strings.NewReader(`{"jsonrpc":"2.0","method":"eth_getBalance","id":67}`))
	response2 := getServerResp(svr, request2)
	bodyBytes2, _ := io.ReadAll(response2.Body)
	require.Contains(string(bodyBytes2), "invalid format")

	// missing web3 method
	request3, _ := http.NewRequest(http.MethodPost, "http://url.com", strings.NewReader(`{"jsonrpc":"2.0","method":"web3_foo","params":[],"id":67}`))
	response3 := getServerResp(svr, request3)
	bodyBytes3, _ := io.ReadAll(response3.Body)
	require.Contains(string(bodyBytes3), "method not found")

	// single web3 req
	request4, _ := http.NewRequest(http.MethodPost, "http://url.com", strings.NewReader(`{"jsonrpc":"2.0","method":"eth_syncing","params":[],"id":67}`))
	response4 := getServerResp(svr, request4)
	bodyBytes4, _ := io.ReadAll(response4.Body)
	require.Contains(string(bodyBytes4), "result")

	// multiple web3 req
	request5, _ := http.NewRequest(http.MethodPost, "http://url.com", strings.NewReader(`[{"jsonrpc":"2.0","method":"eth_syncing","params":[],"id":1}, {"jsonrpc":"2.0","method":"eth_syncing","params":[],"id":2}]`))
	response5 := getServerResp(svr, request5)
	bodyBytes5, _ := io.ReadAll(response5.Body)
	var web3Reqs []web3Resp
	_ = json.Unmarshal(bodyBytes5, &web3Reqs)
	require.Equal(len(web3Reqs), 2)

	// web3 req without params
	request6, _ := http.NewRequest(http.MethodPost, "http://url.com", strings.NewReader(`{"jsonrpc":"2.0","method":"web3_clientVersion","id":67}`))
	response6 := getServerResp(svr, request6)
	bodyBytes6, _ := io.ReadAll(response6.Body)
	require.Contains(string(bodyBytes6), "result")
}

func getServerResp(svr *Web3Server, req *http.Request) *httptest.ResponseRecorder {
	req.Header.Set("Content-Type", contentType)
	resp := httptest.NewRecorder()
	svr.ServeHTTP(resp, req)
	return resp
}

func TestGasPrice(t *testing.T) {
	require := require.New(t)
	svr, cleanCallback := setupTestServer(t)
	defer cleanCallback()

	ret, _ := svr.web3Server.gasPrice()
	require.Equal(uint64ToHex(1000000000000), ret)
}

func TestGetChainID(t *testing.T) {
	require := require.New(t)
	svr, cleanCallback := setupTestServer(t)
	defer cleanCallback()

	ret, _ := svr.web3Server.getChainID()
	require.Equal(uint64ToHex(1), ret)
}

func TestGetBlockNumber(t *testing.T) {
	require := require.New(t)
	svr, cleanCallback := setupTestServer(t)
	defer cleanCallback()

	ret, _ := svr.web3Server.getBlockNumber()
	require.Equal(uint64ToHex(4), ret)
}

func TestGetBlockByNumber(t *testing.T) {
	require := require.New(t)
	svr, cleanCallback := setupTestServer(t)
	defer cleanCallback()

	testData := []struct {
		data     []interface{}
		expected int
	}{
		{[]interface{}{"1", true}, 1},
		{[]interface{}{"1", false}, 2},
		{[]interface{}{"10", false}, 0},
	}

	for i, v := range testData {
		t.Run(fmt.Sprintf("%d-%d", i, len(testData)-1), func(t *testing.T) {
			ret, err := svr.web3Server.getBlockByNumber(v.data)
			require.NoError(err)
			if v.expected == 0 {
				require.Nil(ret)
				return
			}
			blk, ok := ret.(blockObject)
			require.True(ok)
			require.Equal(len(blk.Transactions), v.expected)
		})
	}
}

func TestGetBalance(t *testing.T) {
	require := require.New(t)
	svr, cleanCallback := setupTestServer(t)
	defer cleanCallback()

	testData := []interface{}{"0xDa7e12Ef57c236a06117c5e0d04a228e7181CF36", 1}
	ret, _ := svr.web3Server.getBalance(testData)
	ans, _ := big.NewInt(0).SetString("9999999999999999999999999991", 10)
	require.Equal("0x"+fmt.Sprintf("%x", ans), ret)
}

func TestGetTransactionCount(t *testing.T) {
	require := require.New(t)
	svr, cleanCallback := setupTestServer(t)
	defer cleanCallback()

	testData := []struct {
		data     []interface{}
		expected int
	}{
		{[]interface{}{"0xDa7e12Ef57c236a06117c5e0d04a228e7181CF36", "0x1"}, 2},
		{[]interface{}{"0xDa7e12Ef57c236a06117c5e0d04a228e7181CF36", "pending"}, 2},
	}

	for i, v := range testData {
		t.Run(fmt.Sprintf("%d-%d", i, len(testData)-1), func(t *testing.T) {
			ret, _ := svr.web3Server.getTransactionCount(v.data)
			require.Equal(uint64ToHex(uint64(v.expected)), ret)
		})
	}
}

func TestCall(t *testing.T) {
	require := require.New(t)
	svr, cleanCallback := setupTestServer(t)
	defer cleanCallback()

	testData := []struct {
		data []interface{}
	}{
		{
			[]interface{}{
				map[string]interface{}{
					"from":     "",
					"to":       "0x7c13866F9253DEf79e20034eDD011e1d69E67fe5",
					"gas":      "0x4e20",
					"gasPrice": "0xe8d4a51000",
					"value":    "0x1",
					"data":     "0x1"},
				1},
		},
		{
			[]interface{}{
				map[string]interface{}{
					"from":     "",
					"to":       "0xb1f8e55c7f64d203c1400b9d8555d050f94adf39",
					"gas":      "0x4e20",
					"gasPrice": "0xe8d4a51000",
					"value":    "0x1",
					"data":     "0x1"},
				1},
		},
	}

	for i, v := range testData {
		t.Run(fmt.Sprintf("%d-%d", i, len(testData)-1), func(t *testing.T) {
			ret, err := svr.web3Server.call(v.data)
			require.NoError(err)
			fmt.Println(ret)
		})
	}
}

func TestEstimateGas(t *testing.T) {
	require := require.New(t)
	svr, cleanCallback := setupTestServer(t)
	defer cleanCallback()

	// deploy a contract
	contractCode := "608060405234801561001057600080fd5b50610150806100206000396000f3fe608060405234801561001057600080fd5b50600436106100365760003560e01c806360fe47b11461003b5780636d4ce63c14610057575b600080fd5b6100556004803603810190610050919061009d565b610075565b005b61005f61007f565b60405161006c91906100d9565b60405180910390f35b8060008190555050565b60008054905090565b60008135905061009781610103565b92915050565b6000602082840312156100b3576100b26100fe565b5b60006100c184828501610088565b91505092915050565b6100d3816100f4565b82525050565b60006020820190506100ee60008301846100ca565b92915050565b6000819050919050565b600080fd5b61010c816100f4565b811461011757600080fd5b5056fea2646970667358221220c86a8c4dd175f55f5732b75b721d714ceb38a835b87c6cf37cf28c790813e19064736f6c63430008070033"
	contract, _ := deployContractV2(svr, identityset.PrivateKey(13), 1, svr.core.bc.TipHeight(), contractCode)

	fromAddr, _ := ioAddrToEthAddr(identityset.Address(0).String())
	toAddr, _ := ioAddrToEthAddr(identityset.Address(28).String())
	contractAddr, _ := ioAddrToEthAddr(contract)
	testData := []struct {
		input  []interface{}
		result uint64
	}{
		{
			input: []interface{}{
				map[string]interface{}{
					"from":     fromAddr,
					"to":       toAddr,
					"gas":      "0x0",
					"gasPrice": "0x0",
					"value":    "0x0",
					"data":     "0x1123123c"},
				1},
			result: 21000,
		},
		{
			input: []interface{}{
				map[string]interface{}{
					"from":     fromAddr,
					"to":       toAddr,
					"gas":      "0x0",
					"gasPrice": "0x0",
					"value":    "0x0",
					"data":     "344933be000000000000000000000000000000000000000000000000000be497a92e9f3300000000000000000000000000000000000000000000000000000000000000a0000000000000000000000000f8be4046fd89199906ca348bcd3822c4b250e246000000000000000000000000000000000000000000000000000000006173a15400000000000000000000000000000000000000000000000000000000000000000000000000000000000000000000000000000000000000000000000000000002000000000000000000000000a00744882684c3e4747faefd68d283ea44099d030000000000000000000000000258866edaf84d6081df17660357ab20a07d0c80"},
				1},
			result: 36000,
		},
		{
			input: []interface{}{
				map[string]interface{}{
					"from":     fromAddr,
					"to":       contractAddr,
					"gas":      "0x0",
					"gasPrice": "0x0",
					"value":    "0x0",
					"data":     "0x6d4ce63c"},
				1},
			result: 21000,
		},
	}

	for i, v := range testData {
		t.Run(fmt.Sprintf("%d-%d", i, len(testData)-1), func(t *testing.T) {
			ret, err := svr.web3Server.estimateGas(v.input)
			require.NoError(err)
			require.Equal(ret, uint64ToHex(v.result))
		})
	}
}

func TestSendRawTransaction(t *testing.T) {
	require := require.New(t)
	svr, cleanCallback := setupTestServer(t)
	defer cleanCallback()

	testData := []interface{}{"f8600180830186a09412745fec82b585f239c01090882eb40702c32b04808025a0b0e1aab5b64d744ae01fc9f1c3e9919844a799e90c23129d611f7efe6aec8a29a0195e28d22d9b280e00d501ff63525bb76f5c87b8646c89d5d9c5485edcb1b498"}
	res, _ := svr.web3Server.sendRawTransaction(testData)
	require.Equal("0x778fd5a054e74e9055bf68ef5f9d559fa306e8ba7dee608d0a3624cca0b63b3e", res)
}

func TestGetCode(t *testing.T) {
	require := require.New(t)
	svr, cleanCallback := setupTestServer(t)
	defer cleanCallback()

	// deploy a contract
	contractCode := "608060405234801561001057600080fd5b50610150806100206000396000f3fe608060405234801561001057600080fd5b50600436106100365760003560e01c806360fe47b11461003b5780636d4ce63c14610057575b600080fd5b6100556004803603810190610050919061009d565b610075565b005b61005f61007f565b60405161006c91906100d9565b60405180910390f35b8060008190555050565b60008054905090565b60008135905061009781610103565b92915050565b6000602082840312156100b3576100b26100fe565b5b60006100c184828501610088565b91505092915050565b6100d3816100f4565b82525050565b60006020820190506100ee60008301846100ca565b92915050565b6000819050919050565b600080fd5b61010c816100f4565b811461011757600080fd5b5056fea2646970667358221220c86a8c4dd175f55f5732b75b721d714ceb38a835b87c6cf37cf28c790813e19064736f6c63430008070033"
	contract, _ := deployContractV2(svr, identityset.PrivateKey(13), 1, svr.core.bc.TipHeight(), contractCode)

	contractAddr, _ := ioAddrToEthAddr(contract)
	testData := []interface{}{contractAddr, 1}
	ret, _ := svr.web3Server.getCode(testData)
	require.Contains(contractCode, util.Remove0xPrefix(ret.(string)))
}

func TestGetNodeInfo(t *testing.T) {
	require := require.New(t)
	svr, cleanCallback := setupTestServer(t)
	defer cleanCallback()

	_, err := svr.web3Server.getNodeInfo()
	require.NoError(err)
}

func TestGetBlockTransactionCountByHash(t *testing.T) {
	require := require.New(t)
	svr, cleanCallback := setupTestServer(t)
	defer cleanCallback()

	header, _ := svr.core.bc.BlockHeaderByHeight(1)
	blkHash := header.HashBlock()
	testData := []interface{}{"0x" + hex.EncodeToString(blkHash[:]), 1}
	ret, err := svr.web3Server.getBlockTransactionCountByHash(testData)
	require.NoError(err)
	require.Equal(uint64ToHex(2), ret)
}

func TestGetBlockByHash(t *testing.T) {
	require := require.New(t)
	svr, cleanCallback := setupTestServer(t)
	defer cleanCallback()

	header, _ := svr.core.bc.BlockHeaderByHeight(1)
	blkHash := header.HashBlock()

	testData := []interface{}{"0x" + hex.EncodeToString(blkHash[:]), false}
	ret, err := svr.web3Server.getBlockByHash(testData)
	require.NoError(err)
	ans := ret.(blockObject)
	require.Equal("0x"+hex.EncodeToString(blkHash[:]), ans.Hash)
	require.Equal(2, len(ans.Transactions))

	testData2 := []interface{}{"0xa2e8e0c9cafbe93f2b7f7c9d32534bc6fde95f2185e5f2aaa6bf7ebdf1a6610a", false}
	ret, err = svr.web3Server.getBlockByHash(testData2)
	require.NoError(err)
	require.Nil(ret)
}

func TestGetTransactionByHash(t *testing.T) {
	require := require.New(t)
	svr, cleanCallback := setupTestServer(t)
	defer cleanCallback()

	testData := []interface{}{"0x" + hex.EncodeToString(transferHash1[:]), false}
	ret, err := svr.web3Server.getTransactionByHash(testData)
	require.NoError(err)
	require.Equal("0x"+hex.EncodeToString(transferHash1[:]), ret.(transactionObject).Hash)

	testData2 := []interface{}{"0x58df1e9cb0572fea48e8ce9d9b787ae557c304657d01890f4fc5ea88a1f44c3e", false}
	ret, err = svr.web3Server.getTransactionByHash(testData2)
	require.NoError(err)
	require.Nil(ret)
}

func TestGetLogs(t *testing.T) {
	require := require.New(t)
	svr, cleanCallback := setupTestServer(t)
	defer cleanCallback()

	testData := []struct {
		data   *filterObject
		logLen int
	}{
		{
			&filterObject{FromBlock: "0x1"},
			4,
		},
		{
			// empty log
			&filterObject{Address: []string{"0x8ce313ab12bf7aed8136ab36c623ff98c8eaad34"}},
			0,
		},
	}
	for i, v := range testData {
		t.Run(fmt.Sprintf("%d-%d", i, len(testData)-1), func(t *testing.T) {
			ret, err := svr.web3Server.getLogs(v.data)
			require.NoError(err)
			require.Equal(len(ret.([]logsObject)), v.logLen)
		})
	}
}

func TestGetTransactionReceipt(t *testing.T) {
	require := require.New(t)
	svr, cleanCallback := setupTestServer(t)
	defer cleanCallback()

	testData := []interface{}{"0x" + hex.EncodeToString(transferHash1[:]), 1}
	ret, err := svr.web3Server.getTransactionReceipt(testData)
	require.NoError(err)
	ans := ret.(receiptObject)
	require.Equal(ans.TransactionHash, "0x"+hex.EncodeToString(transferHash1[:]))
	fromAddr, _ := ioAddrToEthAddr(identityset.Address(27).String())
	toAddr, _ := ioAddrToEthAddr(identityset.Address(30).String())
	require.Equal(ans.From, fromAddr)
	require.Equal(*ans.To, toAddr)

	testData2 := []interface{}{"0x58df1e9cb0572fea48e8ce9d9b787ae557c304657d01890f4fc5ea88a1f44c3e", 1}
	ret, err = svr.web3Server.getTransactionReceipt(testData2)
	require.NoError(err)
	require.Nil(ret)
}

func TestGetBlockTransactionCountByNumber(t *testing.T) {
	require := require.New(t)
	cfg := newConfig(t)
	config.SetEVMNetworkID(1)
	svr, bfIndexFile, _ := createServerV2(cfg, false)
	defer func() {
		testutil.CleanupPath(t, bfIndexFile)
	}()

	testData := []interface{}{uint64ToHex(1), 1}
	ret, err := svr.web3Server.getBlockTransactionCountByNumber(testData)
	require.NoError(err)
	require.Equal(ret, uint64ToHex(2))
}

func TestGetTransactionByBlockHashAndIndex(t *testing.T) {
	require := require.New(t)
	svr, cleanCallback := setupTestServer(t)
	defer cleanCallback()

	header, _ := svr.core.bc.BlockHeaderByHeight(1)
	blkHash := header.HashBlock()

	testData := []interface{}{"0x" + hex.EncodeToString(blkHash[:]), "0x0"}
	ret, err := svr.web3Server.getTransactionByBlockHashAndIndex(testData)
	ans := ret.(transactionObject)
	require.NoError(err)
	require.Equal(ans.Hash, "0x"+hex.EncodeToString(transferHash1[:]))
	fromAddr, _ := ioAddrToEthAddr(identityset.Address(27).String())
	toAddr, _ := ioAddrToEthAddr(identityset.Address(30).String())
	require.Equal(ans.From, fromAddr)
	require.Equal(*ans.To, toAddr)
	require.Equal(ans.Gas, uint64ToHex(20000))
	require.Equal(ans.GasPrice, uint64ToHex(0))

	testData2 := []interface{}{"0x" + hex.EncodeToString(blkHash[:]), "0x10"}
	_, err = svr.web3Server.getTransactionByBlockHashAndIndex(testData2)
	require.Error(err)

	testData3 := []interface{}{"0xa2e8e0c9cafbe93f2b7f7c9d32534bc6fde95f2185e5f2aaa6bf7ebdf1a6610a", "0x0"}
	ret, err = svr.web3Server.getTransactionByBlockHashAndIndex(testData3)
	require.NoError(err)
	require.Nil(ret)
}

func TestGetTransactionByBlockNumberAndIndex(t *testing.T) {
	require := require.New(t)
	svr, cleanCallback := setupTestServer(t)
	defer cleanCallback()

	testData := []interface{}{"0x1", "0x0"}
	ret, err := svr.web3Server.getTransactionByBlockNumberAndIndex(testData)
	ans := ret.(transactionObject)
	require.NoError(err)
	require.Equal(ans.Hash, "0x"+hex.EncodeToString(transferHash1[:]))
	fromAddr, _ := ioAddrToEthAddr(identityset.Address(27).String())
	toAddr, _ := ioAddrToEthAddr(identityset.Address(30).String())
	require.Equal(ans.From, fromAddr)
	require.Equal(*ans.To, toAddr)
	require.Equal(ans.Gas, uint64ToHex(20000))
	require.Equal(ans.GasPrice, uint64ToHex(0))

	testData2 := []interface{}{"0x1", "0x10"}
	_, err = svr.web3Server.getTransactionByBlockNumberAndIndex(testData2)
	require.Error(err)

	testData3 := []interface{}{"0x10", "0x0"}
	ret, err = svr.web3Server.getTransactionByBlockNumberAndIndex(testData3)
	require.NoError(err)
	require.Nil(ret)
}

func TestNewfilter(t *testing.T) {
	require := require.New(t)
	svr, cleanCallback := setupTestServer(t)
	defer cleanCallback()

	testData := &filterObject{FromBlock: "0x1"}
	ret, err := svr.web3Server.newFilter(testData)
	require.NoError(err)
	require.Equal(ret, "0xe10f7dd489b75a36de8e246eb974827fe86a02ed19d9b475a1600cf4f935feff")
}

func TestNewBlockFilter(t *testing.T) {
	require := require.New(t)
	svr, cleanCallback := setupTestServer(t)
	defer cleanCallback()

	ret, err := svr.web3Server.newBlockFilter()
	require.NoError(err)
	require.Equal("0x71371f8dbaefc4c96d2534163a1b461951c88520cd32bc03b5bfdfe7340bc187", ret)
}

func TestGetFilterChanges(t *testing.T) {
	require := require.New(t)
	svr, cleanCallback := setupTestServer(t)
	defer cleanCallback()

	// filter
	filterReq := &filterObject{FromBlock: "0x1"}
	filterID1, _ := svr.web3Server.newFilter(filterReq)
	ret, err := svr.web3Server.getFilterChanges([]interface{}{filterID1})
	require.NoError(err)
	require.Equal(len(ret.([]logsObject)), 4)
	// request again after last rolling
	ret, err = svr.web3Server.getFilterChanges([]interface{}{filterID1})
	require.NoError(err)
	require.Equal(len(ret.([]logsObject)), 0)

	// blockfilter
	filterID2, _ := svr.web3Server.newBlockFilter()
	ret2, err := svr.web3Server.getFilterChanges([]interface{}{filterID2})
	require.NoError(err)
	require.Equal(1, len(ret2.([]string)))
	ret3, err := svr.web3Server.getFilterChanges([]interface{}{filterID2})
	require.NoError(err)
	require.Equal(0, len(ret3.([]string)))

}

func TestGetFilterLogs(t *testing.T) {
	require := require.New(t)
	svr, cleanCallback := setupTestServer(t)
	defer cleanCallback()

	filterReq := &filterObject{FromBlock: "0x1"}
	filterID, _ := svr.web3Server.newFilter(filterReq)
	testData := []interface{}{filterID}
	ret, err := svr.web3Server.getFilterLogs(testData)
	require.NoError(err)
	require.Equal(len(ret.([]logsObject)), 4)
}

func TestLocalAPICache(t *testing.T) {
	require := require.New(t)

	testKey, testData := strconv.Itoa(rand.Int()), []byte(strconv.Itoa(rand.Int()))
	cacheLocal := newAPICache(1*time.Second, "")
	_, exist := cacheLocal.Get(testKey)
	require.False(exist)
	err := cacheLocal.Set(testKey, testData)
	require.NoError(err)
	data, _ := cacheLocal.Get(testKey)
	require.Equal(data, testData)
	cacheLocal.Del(testKey)
	_, exist = cacheLocal.Get(testKey)
	require.False(exist)
}

func TestGetStorageAt(t *testing.T) {
	require := require.New(t)
	svr, cleanCallback := setupTestServer(t)
	defer cleanCallback()

	// deploy a contract
	contractCode := "608060405234801561001057600080fd5b50610150806100206000396000f3fe608060405234801561001057600080fd5b50600436106100365760003560e01c806360fe47b11461003b5780636d4ce63c14610057575b600080fd5b6100556004803603810190610050919061009d565b610075565b005b61005f61007f565b60405161006c91906100d9565b60405180910390f35b8060008190555050565b60008054905090565b60008135905061009781610103565b92915050565b6000602082840312156100b3576100b26100fe565b5b60006100c184828501610088565b91505092915050565b6100d3816100f4565b82525050565b60006020820190506100ee60008301846100ca565b92915050565b6000819050919050565b600080fd5b61010c816100f4565b811461011757600080fd5b5056fea2646970667358221220c86a8c4dd175f55f5732b75b721d714ceb38a835b87c6cf37cf28c790813e19064736f6c63430008070033"
	contract, _ := deployContractV2(svr, identityset.PrivateKey(13), 1, svr.core.bc.TipHeight(), contractCode)

	contractAddr, _ := ioAddrToEthAddr(contract)
	testData := []interface{}{contractAddr, "0x0"}
	ret, err := svr.web3Server.getStorageAt(testData)
	require.NoError(err)
	// the value of any contract at pos0 is be "0x0000000000000000000000000000000000000000000000000000000000000000"
	require.Equal("0x0000000000000000000000000000000000000000000000000000000000000000", ret)

	failData := [][]interface{}{
		{1},
		{"TEST", "TEST"},
	}
	for _, v := range failData {
		_, err := svr.web3Server.getStorageAt(v)
		require.Error(err)
	}
}

func TestGetNetworkID(t *testing.T) {
	require := require.New(t)
	svr, cleanCallback := setupTestServer(t)
	defer cleanCallback()

	res, _ := svr.web3Server.getNetworkID()
	require.Equal(fmt.Sprintf("%d", _evmNetworkID), res)
}

func setupTestServer(t *testing.T) (*ServerV2, func()) {
	cfg := newConfig(t)
	config.SetEVMNetworkID(_evmNetworkID)
	svr, bfIndexFile, _ := createServerV2(cfg, false)
<<<<<<< HEAD
	defer func() {
		testutil.CleanupPath(t, bfIndexFile)
	}()
	res, _ := svr.web3Server.getNetworkID()
	require.Equal("1", res)
}

func TestEthAccounts(t *testing.T) {
	require := require.New(t)
	cfg := newConfig(t)
	config.SetEVMNetworkID(1)
	svr, bfIndexFile, _ := createServerV2(cfg, false)
	defer func() {
		testutil.CleanupPath(t, bfIndexFile)
	}()
	res, _ := svr.web3Server.ethAccounts()
	require.Equal(0, len(res.([]string)))
=======
	return svr,
		func() {
			testutil.CleanupPath(t, bfIndexFile)
		}
>>>>>>> 5fcbc75d
}<|MERGE_RESOLUTION|>--- conflicted
+++ resolved
@@ -637,12 +637,10 @@
 	cfg := newConfig(t)
 	config.SetEVMNetworkID(_evmNetworkID)
 	svr, bfIndexFile, _ := createServerV2(cfg, false)
-<<<<<<< HEAD
-	defer func() {
-		testutil.CleanupPath(t, bfIndexFile)
-	}()
-	res, _ := svr.web3Server.getNetworkID()
-	require.Equal("1", res)
+	return svr,
+		func() {
+			testutil.CleanupPath(t, bfIndexFile)
+		}
 }
 
 func TestEthAccounts(t *testing.T) {
@@ -655,10 +653,4 @@
 	}()
 	res, _ := svr.web3Server.ethAccounts()
 	require.Equal(0, len(res.([]string)))
-=======
-	return svr,
-		func() {
-			testutil.CleanupPath(t, bfIndexFile)
-		}
->>>>>>> 5fcbc75d
 }