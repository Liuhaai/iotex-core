--- conflicted
+++ resolved
@@ -3,18 +3,14 @@
 import (
 	"encoding/json"
 	"io"
-	"math/rand"
 	"net/http"
 	"net/http/httptest"
-	"strconv"
 	"strings"
 	"testing"
-	"time"
 
 	"github.com/golang/mock/gomock"
 	"github.com/pkg/errors"
 	"github.com/stretchr/testify/require"
-	"github.com/tidwall/gjson"
 
 	"github.com/iotexproject/iotex-core/test/mock/mock_apicoreservice"
 	"github.com/iotexproject/iotex-core/testutil"
@@ -156,199 +152,24 @@
 }
 
 func TestGetBlockByNumber(t *testing.T) {
-<<<<<<< HEAD
-	require := require.New(t)
-	svr, _, _, _, cleanCallback := setupTestServer(t)
-	defer cleanCallback()
-
-	testData := []struct {
-		data     string
-		expected int
-	}{
-		{`{"params": ["1", true]}`, 1},
-		{`{"params": ["1", false]}`, 2},
-		{`{"params": ["10", false]}`, 0},
-	}
-
-	for i, v := range testData {
-		t.Run(fmt.Sprintf("%d-%d", i, len(testData)-1), func(t *testing.T) {
-			data := gjson.Parse(v.data)
-			ret, err := svr.web3Server.getBlockByNumber(&data)
-			require.NoError(err)
-			if v.expected == 0 {
-				require.Nil(ret)
-				return
-			}
-			blk, ok := ret.(blockObject)
-			require.True(ok)
-			require.Equal(len(blk.Transactions), v.expected)
-		})
-	}
-=======
-
->>>>>>> f85274e2
 }
 
 func TestGetBalance(t *testing.T) {
-
-<<<<<<< HEAD
-	testData := gjson.Parse(`{"params": ["0xDa7e12Ef57c236a06117c5e0d04a228e7181CF36", 1]}`)
-	ret, _ := svr.web3Server.getBalance(&testData)
-	ans, _ := new(big.Int).SetString("9999999999999999999999999991", 10)
-	require.Equal("0x"+fmt.Sprintf("%x", ans), ret)
-=======
->>>>>>> f85274e2
 }
 
 func TestGetTransactionCount(t *testing.T) {
-
-<<<<<<< HEAD
-	testData := []struct {
-		data     string
-		expected int
-	}{
-		{`{"params": ["0xDa7e12Ef57c236a06117c5e0d04a228e7181CF36", "0x1"]}`, 2},
-		{`{"params": ["0xDa7e12Ef57c236a06117c5e0d04a228e7181CF36", "pending"]}`, 2},
-	}
-
-	for i, v := range testData {
-		t.Run(fmt.Sprintf("%d-%d", i, len(testData)-1), func(t *testing.T) {
-			data := gjson.Parse(v.data)
-			ret, _ := svr.web3Server.getTransactionCount(&data)
-			require.Equal(uint64ToHex(uint64(v.expected)), ret)
-		})
-	}
 }
 
 func TestCall(t *testing.T) {
-	require := require.New(t)
-	svr, _, _, _, cleanCallback := setupTestServer(t)
-	defer cleanCallback()
-
-	testData := []struct {
-		data string
-	}{
-		{
-			`{"params": [{
-				"from":     "",
-				"to":       "0x7c13866F9253DEf79e20034eDD011e1d69E67fe5",
-				"gas":      "0x4e20",
-				"gasPrice": "0xe8d4a51000",
-				"value":    "0x1",
-				"data":     "0x1"},
-			1]}`,
-		},
-		{
-			`{"params": [{
-				"from":     "",
-				"to":       "0xb1f8e55c7f64d203c1400b9d8555d050f94adf39",
-				"gas":      "0x4e20",
-				"gasPrice": "0xe8d4a51000",
-				"value":    "0x1",
-				"data":     "0x1"},
-			1]}`,
-		},
-	}
-
-	for i, v := range testData {
-		t.Run(fmt.Sprintf("%d-%d", i, len(testData)-1), func(t *testing.T) {
-			data := gjson.Parse(v.data)
-			_, err := svr.web3Server.call(&data)
-			require.NoError(err)
-		})
-	}
 }
 
 func TestEstimateGas(t *testing.T) {
-	require := require.New(t)
-	svr, bc, dao, actPool, cleanCallback := setupTestServer(t)
-	defer cleanCallback()
-
-	// deploy a contract
-	contractCode := "608060405234801561001057600080fd5b50610150806100206000396000f3fe608060405234801561001057600080fd5b50600436106100365760003560e01c806360fe47b11461003b5780636d4ce63c14610057575b600080fd5b6100556004803603810190610050919061009d565b610075565b005b61005f61007f565b60405161006c91906100d9565b60405180910390f35b8060008190555050565b60008054905090565b60008135905061009781610103565b92915050565b6000602082840312156100b3576100b26100fe565b5b60006100c184828501610088565b91505092915050565b6100d3816100f4565b82525050565b60006020820190506100ee60008301846100ca565b92915050565b6000819050919050565b600080fd5b61010c816100f4565b811461011757600080fd5b5056fea2646970667358221220c86a8c4dd175f55f5732b75b721d714ceb38a835b87c6cf37cf28c790813e19064736f6c63430008070033"
-	contract, _ := deployContractV2(svr, bc, dao, actPool, identityset.PrivateKey(13), 1, bc.TipHeight(), contractCode)
-
-	fromAddr, _ := ioAddrToEthAddr(identityset.Address(0).String())
-	toAddr, _ := ioAddrToEthAddr(identityset.Address(28).String())
-	contractAddr, _ := ioAddrToEthAddr(contract)
-	testData := []struct {
-		input  string
-		result uint64
-	}{
-		{
-			input: fmt.Sprintf(`{"params": [{
-					"from":     "%s",
-					"to":       "%s",
-					"gas":      "0x0",
-					"gasPrice": "0x0",
-					"value":    "0x0",
-					"data":     "0x1123123c"},
-				1]}`, fromAddr, toAddr),
-			result: 21000,
-		},
-		{
-			input: fmt.Sprintf(`{"params": [{
-				"from":     "%s",
-				"to":       "%s",
-				"gas":      "0x0",
-				"gasPrice": "0x0",
-				"value":    "0x0",
-				"data":      "344933be000000000000000000000000000000000000000000000000000be497a92e9f3300000000000000000000000000000000000000000000000000000000000000a0000000000000000000000000f8be4046fd89199906ca348bcd3822c4b250e246000000000000000000000000000000000000000000000000000000006173a15400000000000000000000000000000000000000000000000000000000000000000000000000000000000000000000000000000000000000000000000000000002000000000000000000000000a00744882684c3e4747faefd68d283ea44099d030000000000000000000000000258866edaf84d6081df17660357ab20a07d0c80"},
-				1]}`, fromAddr, toAddr),
-			result: 36000,
-		},
-		{
-			input: fmt.Sprintf(`{"params": [{
-				"from":     "%s",
-				"to":       "%s",
-				"gas":      "0x0",
-				"gasPrice": "0x0",
-				"value":    "0x0",
-				"data":     "0x6d4ce63c"},
-			1]}`, fromAddr, contractAddr),
-			result: 21000,
-		},
-	}
-
-	for i, v := range testData {
-		t.Run(fmt.Sprintf("%d-%d", i, len(testData)-1), func(t *testing.T) {
-			input := gjson.Parse(v.input)
-			ret, err := svr.web3Server.estimateGas(&input)
-			require.NoError(err)
-			require.Equal(ret, uint64ToHex(v.result))
-		})
-	}
-=======
-}
-
-func TestCall(t *testing.T) {
-
-}
-
-func TestEstimateGas(t *testing.T) {
-
->>>>>>> f85274e2
 }
 
 func TestSendRawTransaction(t *testing.T) {
-
-<<<<<<< HEAD
-	testData := gjson.Parse(`{"params": ["f8600180830186a09412745fec82b585f239c01090882eb40702c32b04808025a0b0e1aab5b64d744ae01fc9f1c3e9919844a799e90c23129d611f7efe6aec8a29a0195e28d22d9b280e00d501ff63525bb76f5c87b8646c89d5d9c5485edcb1b498"]}`)
-	res, _ := svr.web3Server.sendRawTransaction(&testData)
-	require.Equal("0x778fd5a054e74e9055bf68ef5f9d559fa306e8ba7dee608d0a3624cca0b63b3e", res)
-=======
->>>>>>> f85274e2
 }
 
 func TestGetCode(t *testing.T) {
-
-<<<<<<< HEAD
-	contractAddr, _ := ioAddrToEthAddr(contract)
-	testData := gjson.Parse(fmt.Sprintf(`{"params": ["%s", 1]}`, contractAddr))
-	ret, _ := svr.web3Server.getCode(&testData)
-	require.Contains(contractCode, util.Remove0xPrefix(ret.(string)))
-=======
->>>>>>> f85274e2
 }
 
 func TestGetNodeInfo(t *testing.T) {
@@ -356,51 +177,12 @@
 }
 
 func TestGetBlockTransactionCountByHash(t *testing.T) {
-
-<<<<<<< HEAD
-	header, err := bc.BlockHeaderByHeight(1)
-	require.NoError(err)
-	blkHash := header.HashBlock()
-	testData := gjson.Parse(fmt.Sprintf(`{"params":["0x%s", 1]}`, hex.EncodeToString(blkHash[:])))
-	ret, err := svr.web3Server.getBlockTransactionCountByHash(&testData)
-	require.NoError(err)
-	require.Equal(uint64ToHex(2), ret)
-=======
->>>>>>> f85274e2
 }
 
 func TestGetBlockByHash(t *testing.T) {
-
-<<<<<<< HEAD
-	testData := gjson.Parse(fmt.Sprintf(`{"params":["0x%s", false]}`, hex.EncodeToString(blkHash[:])))
-	ret, err := svr.web3Server.getBlockByHash(&testData)
-	require.NoError(err)
-	ans := ret.(blockObject)
-	require.Equal("0x"+hex.EncodeToString(blkHash[:]), ans.Hash)
-	require.Equal(2, len(ans.Transactions))
-
-	testData2 := gjson.Parse(`{"params":["0xa2e8e0c9cafbe93f2b7f7c9d32534bc6fde95f2185e5f2aaa6bf7ebdf1a6610a", false]}`)
-	ret, err = svr.web3Server.getBlockByHash(&testData2)
-	require.NoError(err)
-	require.Nil(ret)
-=======
->>>>>>> f85274e2
 }
 
 func TestGetTransactionByHash(t *testing.T) {
-
-<<<<<<< HEAD
-	testData := gjson.Parse(fmt.Sprintf(`{"params":["0x%s", false]}`, hex.EncodeToString(transferHash1[:])))
-	ret, err := svr.web3Server.getTransactionByHash(&testData)
-	require.NoError(err)
-	require.Equal("0x"+hex.EncodeToString(transferHash1[:]), ret.(transactionObject).Hash)
-
-	testData2 := gjson.Parse(fmt.Sprintf(`{"params":["0x%s", false]}`, "0x58df1e9cb0572fea48e8ce9d9b787ae557c304657d01890f4fc5ea88a1f44c3e"))
-	ret, err = svr.web3Server.getTransactionByHash(&testData2)
-	require.NoError(err)
-	require.Nil(ret)
-=======
->>>>>>> f85274e2
 }
 
 func TestGetLogs(t *testing.T) {
@@ -408,100 +190,15 @@
 }
 
 func TestGetTransactionReceipt(t *testing.T) {
-
-<<<<<<< HEAD
-	testData := gjson.Parse(fmt.Sprintf(`{"params":["0x%s", 1]}`, hex.EncodeToString(transferHash1[:])))
-	ret, err := svr.web3Server.getTransactionReceipt(&testData)
-	require.NoError(err)
-	ans, ok := ret.(receiptObject)
-	require.True(ok)
-	require.Equal(ans.TransactionHash, "0x"+hex.EncodeToString(transferHash1[:]))
-	fromAddr, _ := ioAddrToEthAddr(identityset.Address(27).String())
-	toAddr, _ := ioAddrToEthAddr(identityset.Address(30).String())
-	require.Equal(ans.From, fromAddr)
-	require.Equal(*ans.To, toAddr)
-	require.Nil(nil, ans.ContractAddress)
-	require.Equal(uint64ToHex(10000), ans.GasUsed)
-
-	testData2 := gjson.Parse(`{"params": ["0x58df1e9cb0572fea48e8ce9d9b787ae557c304657d01890f4fc5ea88a1f44c3e", 1]}`)
-	ret, err = svr.web3Server.getTransactionReceipt(&testData2)
-	require.NoError(err)
-	require.Nil(ret)
 }
 
 func TestGetBlockTransactionCountByNumber(t *testing.T) {
-	require := require.New(t)
-	cfg := newConfig(t)
-	config.SetEVMNetworkID(1)
-	svr, _, _, _, _, _, bfIndexFile, _ := createServerV2(cfg, false)
-	defer func() {
-		testutil.CleanupPath(bfIndexFile)
-	}()
-
-	testData := gjson.Parse(`{"params": ["0x1", 1]}`)
-	ret, err := svr.web3Server.getBlockTransactionCountByNumber(&testData)
-	require.NoError(err)
-	require.Equal(ret, uint64ToHex(2))
-=======
-}
-
-func TestGetBlockTransactionCountByNumber(t *testing.T) {
-
->>>>>>> f85274e2
 }
 
 func TestGetTransactionByBlockHashAndIndex(t *testing.T) {
-
-<<<<<<< HEAD
-	testData := gjson.Parse(fmt.Sprintf(`{"params":["0x%s", "0x0"]}`, hex.EncodeToString(blkHash[:])))
-	ret, err := svr.web3Server.getTransactionByBlockHashAndIndex(&testData)
-	ans := ret.(transactionObject)
-	require.NoError(err)
-	require.Equal(ans.Hash, "0x"+hex.EncodeToString(transferHash1[:]))
-	fromAddr, _ := ioAddrToEthAddr(identityset.Address(27).String())
-	toAddr, _ := ioAddrToEthAddr(identityset.Address(30).String())
-	require.Equal(ans.From, fromAddr)
-	require.Equal(*ans.To, toAddr)
-	require.Equal(ans.Gas, uint64ToHex(20000))
-	require.Equal(ans.GasPrice, uint64ToHex(0))
-
-	testData2 := gjson.Parse(fmt.Sprintf(`{"params":["0x%s", "0x10"]}`, hex.EncodeToString(blkHash[:])))
-	_, err = svr.web3Server.getTransactionByBlockHashAndIndex(&testData2)
-	require.Error(err)
-
-	testData3 := gjson.Parse(fmt.Sprintf(`{"params":["0x%s", "0x0"]}`, "0xa2e8e0c9cafbe93f2b7f7c9d32534bc6fde95f2185e5f2aaa6bf7ebdf1a6610a"))
-	ret, err = svr.web3Server.getTransactionByBlockHashAndIndex(&testData3)
-	require.NoError(err)
-	require.Nil(ret)
-=======
->>>>>>> f85274e2
 }
 
 func TestGetTransactionByBlockNumberAndIndex(t *testing.T) {
-
-<<<<<<< HEAD
-	testData := gjson.Parse(`{"params": ["0x1", "0x0"]}`)
-	ret, err := svr.web3Server.getTransactionByBlockNumberAndIndex(&testData)
-	ans := ret.(transactionObject)
-	require.NoError(err)
-	require.Equal(ans.Hash, "0x"+hex.EncodeToString(transferHash1[:]))
-	fromAddr, _ := ioAddrToEthAddr(identityset.Address(27).String())
-	toAddr, _ := ioAddrToEthAddr(identityset.Address(30).String())
-	require.Equal(ans.From, fromAddr)
-	require.Equal(*ans.To, toAddr)
-	require.Equal(ans.Gas, uint64ToHex(20000))
-	require.Equal(ans.GasPrice, uint64ToHex(0))
-
-	testData2 := gjson.Parse(`{"params": ["0x1", "0x10"]}`)
-	_, err = svr.web3Server.getTransactionByBlockNumberAndIndex(&testData2)
-	require.Error(err)
-
-	testData3 := gjson.Parse(`{"params": ["0x10", "0x0"]}`)
-	ret, err = svr.web3Server.getTransactionByBlockNumberAndIndex(&testData3)
-	require.NoError(err)
-	require.Nil(ret)
-=======
->>>>>>> f85274e2
 }
 
 func TestNewfilter(t *testing.T) {
@@ -513,85 +210,15 @@
 }
 
 func TestGetFilterChanges(t *testing.T) {
-<<<<<<< HEAD
-	require := require.New(t)
-	svr, _, _, _, cleanCallback := setupTestServer(t)
-	defer cleanCallback()
-
-	// filter
-	filterReq := &filterObject{FromBlock: "0x1"}
-	filterID1, _ := svr.web3Server.newFilter(filterReq)
-	filterID1Req := gjson.Parse(fmt.Sprintf(`{"params":["%s"]}`, filterID1.(string)))
-	ret, err := svr.web3Server.getFilterChanges(&filterID1Req)
-	require.NoError(err)
-	require.Equal(len(ret.([]logsObject)), 4)
-	// request again after last rolling
-	ret, err = svr.web3Server.getFilterChanges(&filterID1Req)
-	require.NoError(err)
-	require.Equal(len(ret.([]logsObject)), 0)
-
-	// blockfilter
-	filterID2, _ := svr.web3Server.newBlockFilter()
-	filterID2Req := gjson.Parse(fmt.Sprintf(`{"params":["%s"]}`, filterID2.(string)))
-	ret2, err := svr.web3Server.getFilterChanges(&filterID2Req)
-	require.NoError(err)
-	require.Equal(1, len(ret2.([]string)))
-	ret3, err := svr.web3Server.getFilterChanges(&filterID2Req)
-	require.NoError(err)
-	require.Equal(0, len(ret3.([]string)))
-=======
->>>>>>> f85274e2
-
 }
 
 func TestGetFilterLogs(t *testing.T) {
-
-<<<<<<< HEAD
-	filterReq := &filterObject{FromBlock: "0x1"}
-	filterID, _ := svr.web3Server.newFilter(filterReq)
-	filterIDReq := gjson.Parse(fmt.Sprintf(`{"params":["%s"]}`, filterID.(string)))
-	ret, err := svr.web3Server.getFilterLogs(&filterIDReq)
-	require.NoError(err)
-	require.Equal(len(ret.([]logsObject)), 4)
-=======
->>>>>>> f85274e2
 }
 
 func TestLocalAPICache(t *testing.T) {
-	require := require.New(t)
-	testKey, testData := strconv.Itoa(rand.Int()), []byte(strconv.Itoa(rand.Int()))
-	cacheLocal := newAPICache(1*time.Second, "")
-	_, exist := cacheLocal.Get(testKey)
-	require.False(exist)
-	err := cacheLocal.Set(testKey, testData)
-	require.NoError(err)
-	data, _ := cacheLocal.Get(testKey)
-	require.Equal(data, testData)
-	cacheLocal.Del(testKey)
-	_, exist = cacheLocal.Get(testKey)
-	require.False(exist)
 }
 
 func TestGetStorageAt(t *testing.T) {
-
-<<<<<<< HEAD
-	contractAddr, _ := ioAddrToEthAddr(contract)
-	testData := gjson.Parse(fmt.Sprintf(`{"params": ["%s", "0x0"]}`, contractAddr))
-	ret, err := svr.web3Server.getStorageAt(&testData)
-	require.NoError(err)
-	// the value of any contract at pos0 is be "0x0000000000000000000000000000000000000000000000000000000000000000"
-	require.Equal("0x0000000000000000000000000000000000000000000000000000000000000000", ret)
-
-	failData := []gjson.Result{
-		gjson.Parse(`{"params": [1]}`),
-		gjson.Parse(`{"params": ["TEST", "TEST"]}`),
-	}
-	for _, v := range failData {
-		_, err := svr.web3Server.getStorageAt(&v)
-		require.Error(err)
-	}
-=======
->>>>>>> f85274e2
 }
 
 func TestGetNetworkID(t *testing.T) {
