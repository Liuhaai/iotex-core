--- conflicted
+++ resolved
@@ -34,15 +34,9 @@
 
 func (uq *uniQueue) dequeAll() []*peerBlock {
 	blks := uq.blocks
-<<<<<<< HEAD
 	if len(uq.blocks) > 0 {
 		uq.blocks = []*peerBlock{}
-		uq.hashes = map[hash.Hash256]bool{}
+		uq.hashes = map[hash.Hash256]struct{}{}
 	}
-=======
-	uq.blocks = []*peerBlock{}
-	uq.hashes = map[hash.Hash256]struct{}{}
-
->>>>>>> cdddae30
 	return blks
 }