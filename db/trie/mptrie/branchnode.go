--- conflicted
+++ resolved
@@ -78,18 +78,9 @@
 }
 
 func (b *branchNode) Children() []node {
-<<<<<<< HEAD
-	children := []node{}
-	for index := 0; index < radix; index++ {
-		if c, ok := b.children[byte(index)]; ok {
-			children = append(children, c)
-		}
-=======
-	trieMtc.WithLabelValues("branchNode", "children").Inc()
 	ret := make([]node, 0, len(b.children))
 	for _, idx := range b.indices.List() {
 		ret = append(ret, b.children[idx])
->>>>>>> dd6e430b
 	}
 	return ret
 }
